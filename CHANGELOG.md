--- conflicted
+++ resolved
@@ -4,7 +4,6 @@
 The format is based on [Keep a Changelog](http://keepachangelog.com/)
 and this project adheres to [Semantic Versioning](http://semver.org/).
 
-<<<<<<< HEAD
 ## [1.5.0] - XXXX
 ### Added
   - `CITE-se-Count` is now Compatible with trimmed data. There is a new `too_short` category in the `run_report.yaml`
@@ -20,12 +19,10 @@
   - There are new options now for parallel computing. `--chunk_size` Determines how many reads will be read per chunk. #99
   - `--sliding-window` now only checks for exact matches.
   - Added cython dependency based on issue #117
-=======
 ## [1.4.4] - 10.12.2020
 ### Changed
   - Hotfix linked to the issues like #125 showing that python3.8 and above crash on modified loop.
   - Fixed bug that checks filenames length instead of number of files.
->>>>>>> ff60a07c
 
 
 ## [1.4.3] - 05.10.2019
