--- conflicted
+++ resolved
@@ -159,333 +159,6 @@
     mapped_perc = round((total_mapped/n_reads)*100)
     unmapped_perc = round((total_unmapped/n_reads)*100)
     
-<<<<<<< HEAD
-    The output will have the keys sorted by TAG length (longer first). This
-    way, longer barcodes will be evaluated first.
-
-    Args:
-        tags (dict): A dictionary with the TAGs + TAG Names.
-        maximum_distance (int): The maximum Levenshtein distance allowed
-            between two TAGs.
-
-    Returns:
-        collections.OrderedDict: An ordered dictionary containing the TAGs and
-            their names in descendent order based on the length of the TAGs.
-
-    """
-    ordered_tags = OrderedDict()
-    for tag in sorted(tags, key=len, reverse=True):
-        ordered_tags[tag] = tags[tag] + '-' + tag
-
-    # If only one TAG is provided, then no distances to compare.
-    if (len(tags) == 1):
-        return(ordered_tags)
-    
-    offending_pairs = []
-    for a, b in combinations(ordered_tags.keys(), 2):
-        distance = Levenshtein.distance(a, b)
-        if (distance <= maximum_distance):
-            offending_pairs.append([a, b, distance])
-    
-    # If offending pairs are found, print them all.
-    if offending_pairs:
-        print(
-            '[ERROR] Minimum Levenshtein distance of TAGs barcode is less '
-            'than given threshold.\n'
-            'Please use a smaller distance.\n\n'
-            'Offending case(s):\n'
-        )
-        for pair in offending_pairs:
-            print(
-                '\t{tag1}\n\t{tag2}\n\tDistance = {distance}\n'
-                .format(tag1=pair[0], tag2=pair[1], distance=pair[2])
-            )
-        sys.exit('Exiting the application.\n')
-    
-    return(ordered_tags)
-
-
-def get_read_length(filename):
-    """Check wether SEQUENCE lengths are consistent in a FASTQ file and return
-    the length.
-
-    Args:
-        filename (str): FASTQ file.
-
-    Returns:
-        int: The file's SEQUENCE length.
-
-    """
-    with gzip.open(filename, 'r') as fastq_file:
-        secondlines = islice(fastq_file, 1, 1000, 4)
-        temp_length = len(next(secondlines).rstrip())
-        for sequence in secondlines:
-            read_length = len(sequence.rstrip())
-            if (temp_length != read_length):
-                sys.exit(
-                    '[ERROR] Sequence length is not consistent. Please, trim all '
-                    'sequences at the same length.\n'
-                    'Exiting the application.\n'
-                )
-    return(read_length)
-
-
-def check_read_lengths(read1_length, cb_first, cb_last, umi_first, umi_last):
-    """Check Read1 length against CELL and UMI barcodes length.
-
-    Args:
-        read1_length (int): Read1 length.
-        cb_first (int): Barcode first base position for Read1.
-        cb_last (int): Barcode last base position for Read1.
-        umi_first (int): UMI first base position for Read1.
-        umi_last (int): UMI last base position for Read1.
-
-    Returns:
-        slice: A `slice` object to extract the Barcode from the sequence string.
-        slice: A `slice` object to extract the UMI from the sequence string.
-        int: The Barcode + UMI length.
-
-    """
-    barcode_length = cb_last - cb_first + 1
-    umi_length = umi_last - umi_first + 1
-    barcode_umi_length = barcode_length + umi_length
-    barcode_slice = slice(cb_first - 1, cb_last)
-    umi_slice = slice(umi_first - 1, umi_last)
-
-    if barcode_umi_length > read1_length:
-        sys.exit(
-            '[ERROR] Read1 length is shorter than the option you are using for '
-            'Cell and UMI barcodes length. Please, check your options and rerun.\n\n'
-            'Exiting the application.\n'
-        )
-    elif barcode_umi_length < read1_length:
-        print(
-            '[WARNING] Read1 length is {}bp but you are using {}bp for Cell '
-            'and UMI barcodes combined.\nThis might lead to wrong cell '
-            'attribution and skewed umi counts.\n'
-            .format(read1_length, barcode_umi_length)
-        )
-    
-    return(barcode_slice, umi_slice, barcode_umi_length)
-
-
-def generate_regex(tags, maximum_distance, legacy=False, max_poly_a=6, read2_length=98, user_regex=None):
-    """Generate regex based ont he provided TAGs.
-
-    Args:
-        tags (dict): A dictionary with the TAGs + TAG Names.
-        maximum_distance (int): The maximum Levenshtein distance allowed
-            between two TAGs.
-        legacy (bool): `True` if you use an earlier version of the kit that adds
-            a T, C, or G at the end and you expect polyA tails in the data.
-            Default is False.
-        max_poly_a (int): Run length of A's expected for the polyA tail. Default
-            is 6.
-        read2_length (int): Length of Read2. Default is 98.
-        user_regex (str): A regular expression to use for TAG matching. Default
-            is None.
-
-    Returns:
-        regex.Pattern: An object that matches against any of the provided TAGs
-            within the maximum distance provided.
-
-    """
-    # Get a list of the available TAGs.
-    tag_keys = tags.keys()
-
-    # Get the length of the longest TAG.
-    longest_ab_tag = len(next(iter(tags)))
-
-    if user_regex:
-        # If more than one TAG is provided and their length is different, issue a
-        # warning.
-        if len(tag_keys) > 1:
-            for i in range(1, len(tag_keys)):
-                if len(tag_keys[i]) != len(tag_keys[i - 1]):
-                    print(
-                        '[WARNING] Different length TAGs have been provided while '
-                        'you specified a custom Regex. An OR method is recommended '
-                        'for this scenarios. No additional validations will be '
-                        'applied. Use it at your own risk.\n'
-                    )
-                    break
-        
-        regex_pattern = regex.compile(user_regex)
-        return(regex_pattern)
-
-    elif legacy:
-        # Keep the minimum value between `max_poly_a` provided and the remaining
-        # length of the read after removing the barcode length.
-        polya_run = min(max_poly_a, read2_length - longest_ab_tag - 1)
-
-        # Read comment below for `e` meaning in the regex.
-        pattern = r'(^(\L<options>)[TGC][A]{{{},}}){{s<={}}}'.format(
-            polya_run, maximum_distance
-        )
-
-    else:
-        # `e` is part of the `regex` fuzzy logic: it means `error` in general,
-        # whether it's a (s)ubstitution, (i)nsertion or (d)eletion. In this 
-        # case, it means it allows `maximum_distance` errors to happen.
-        pattern = r'(^\L<options>){{s<={}}}'.format(maximum_distance)
-
-    # Compiling the regex makes it run faster.
-    regex_pattern = regex.compile(pattern, options=tag_keys)
-    return(regex_pattern)
-
-
-def get_unique_lines(read1_filename, read2_filename, barcode_slice, umi_slice,
-                     barcode_umi_length, first_n=None):
-    """Read through R1/R2 files and generate a set without duplicate sequences.
-
-    It reads both Read1 and Read2 files, creating a set based on Barcode + UMI
-    + Read2 sequences. Note this means trimming Read1 after the UMI.
-
-    Args:
-        read1_filename (str): Read1 FASTQ file.
-        read2_filename (str): Read2 FASTQ file.
-        barcode_slice (slice): A slice for extracting the Barcode portion from the
-            sequence.
-        umi_slice (slice): A slice for extracting the UMI portion from the
-            sequence.
-        barcode_umi_length (int): The resulting length of adding the Barcode
-            + UMI lengths.
-        first_n (int, optional): The number of reads to subset from the FastQ
-            files. Defaults to None.
-
-    Returns:
-        set: The unique combination of Barcode + UMI + Read2 sequences.
-
-    """
-    # Set object for storing unique Barcode+UMI+R2
-    unique_lines = set()
-
-    with gzip.open(read1_filename, 'rt') as textfile1, \
-         gzip.open(read2_filename, 'rt') as textfile2:
-        
-        # Read all 2nd lines from 4 line chunks. If first_n not None read only 4 times the given amount.
-        secondlines = islice(zip(textfile1, textfile2), 1, (first_n * 4 if first_n is not None else first_n), 4)
-        print('loading')
-
-        n = 0
-        t = time.time()
-        for read1, read2 in secondlines:
-            read1 = read1.strip()
-            read2 = read2.strip()
-            line = read1[barcode_slice] + read1[umi_slice] + read2
-            unique_lines.add(line)
-
-            n += 1
-            if n % 1000000 == 0:
-                print("Loaded last 1,000,000 lines in {:.3} seconds. Total "
-                      "lines loaded {:,} ".format(time.time()-t, n))
-                t = time.time()
-
-        print('{:,} reads loaded'.format(n))
-        print('{:,} unique reads loaded'.format(len(unique_lines)))
-    
-    # Close R1/R2 files (release file handles)
-    return(unique_lines)
-
-
-def classify_reads(tags, unique_lines, barcode_slice, umi_slice,
-                   barcode_umi_length, regex_pattern, whitelist=None,
-                   include_no_match=True, debug=False):
-    """Read through R1/R2 files and generate a set without duplicate sequences.
-
-    It reads both Read1 and Read2 files, creating a set based on Barcode + UMI
-    + Read2 sequences. Note this means trimming Read1 after the UMI.
-
-    Args:
-        tags (dict): A dictionary with the TAGs + TAG Names.
-        unique_lines (set): The unique combination of Barcode + UMI + Read2
-            sequences.
-        barcode_slice (slice): A slice for extracting the Barcode portion from the
-            sequence.
-        umi_slice (slice): A slice for extracting the UMI portion from the
-            sequence.
-        barcode_umi_length (int): The resulting length of adding the Barcode
-            + UMI lengths.
-        regex_pattern (regex.Pattern): An object that matches against any of the
-            provided TAGs within the maximum distance provided.
-        whitelist (set): The set of white-listed barcodes.
-        include_no_match (bool, optional): Whether to keep track of the
-            `no_match` tags. Default is True.
-        debug (bool): Print debug messages. Default is False.
-
-    Returns:
-        pandas.DataFrame: Matrix with the resulting counts.
-        dict(int): A dictionary with the counts for each `no_match` TAG, based
-            on the length of the longest provided TAG.
-
-    """
-    results_table = defaultdict(lambda: defaultdict(int))
-    no_match_table = defaultdict(int)
-
-    # Get the length of the longest TAG.
-    longest_ab_tag = len(next(iter(tags)))
-
-    n = 0
-    t = time.time()
-    for line in unique_lines:
-        n += 1
-        if n % 1000000 == 0:
-            print("Processed 1,000,000 lines in {:.4} secondes. Total "
-                  "lines processed: {:,}".format(time.time()-t, n))
-            t = time.time()
-
-        cell_barcode = line[barcode_slice]
-        if whitelist:
-            if cell_barcode not in whitelist:
-                continue
-
-        TAG_seq = line[barcode_umi_length:]
-        if debug:
-            UMI = line[umi_slice]
-            print(
-                "\nline:{0}\n"
-                "cell_barcode:{1}\tUMI:{2}\tTAG_seq:{3}\n"
-                "line length:{4}\tcell barcode length:{5}\tUMI length:{6}\tTAG sequence length:{7}"
-                .format(line, cell_barcode, UMI, TAG_seq,
-                        len(line), len(cell_barcode), len(UMI), len(TAG_seq)
-                )
-            )
-
-        # Apply regex to Read2.
-        match = regex_pattern.search(TAG_seq)
-        if match:
-            # If a match is found, keep only the matching portion.
-            TAG_seq = match.group(0)
-            # Get the distance by adding up the errors found:
-            #   substitutions, insertions and deletions.
-            distance = sum(match.fuzzy_counts)
-            # To get the matching TAG, compare `match` against each TAG.
-            for tag, name in tags.items():
-                # This time, calculate the distance using the faster function
-                # `Levenshtein.distance` (which does the same). Thus, both
-                # determined distances should match.
-                if Levenshtein.distance(tag, TAG_seq) <= distance:
-                    results_table[cell_barcode]['total_reads'] += 1
-                    results_table[cell_barcode][name] += 1
-                    
-                    break
-        
-        else:
-            # No match
-            results_table[cell_barcode]['no_match'] += 1
-            if include_no_match:
-                tag = TAG_seq[:longest_ab_tag]
-                no_match_table[tag] += 1
-    
-    print("Done counting")
-    
-    results_matrix = pd.DataFrame(results_table)
-    if ('total_reads' not in results_matrix.index):
-        exit('No match found. Please check your regex or tags file')
-    
-    return(results_matrix, no_match_table)
-
-=======
     with open(os.path.join(args.outfolder, 'run_report.yaml'), 'w') as report_file:
         report_file.write(
 """Date: {}
@@ -531,7 +204,6 @@
             args.expected_cells,
             args.max_error,
             args.start_trim))
->>>>>>> 902c2407
 
 def main():
     start_time = time.time()
