--- conflicted
+++ resolved
@@ -42,29 +42,16 @@
     """
     best_match = "unmapped"
     best_score = maximum_distance
-<<<<<<< HEAD
     for tag in tags:
-        score = Levenshtein.hamming(tag.sequence, TAG_seq[:len(tag.sequence)])
+        score = Levenshtein.hamming(tag.sequence, TAG_seq[: len(tag.sequence)])
         if score == 0:
-            #Best possible match
-            return(tag.name)
+            # Best possible match
+            return tag.name
         elif score <= best_score:
             best_score = score
             best_match = tag.name
-            return(best_match)
-    return(best_match)
-=======
-    for tag, name in tags.items():
-        score = Levenshtein.hamming(tag, TAG_seq[: len(tag)])
-        if score == 0:
-            # Best possible match
-            return name
-        elif score <= best_score:
-            best_score = score
-            best_match = name
             return best_match
     return best_match
->>>>>>> ff60a07c
 
 
 def find_best_match_shift(TAG_seq, tags):
@@ -84,47 +71,14 @@
     Returns:
         best_match (string): The TAG name that will be used for counting.
     """
-<<<<<<< HEAD
-    best_match = 'unmapped'
+    best_match = "unmapped"
     for tag in tags:
         if tag.sequence in TAG_seq:
-            return(tag.name)
-    return(best_match)
+            return tag.name
+    return best_match
 
 
 def map_reads(mapping_input):
-=======
-    best_match = "unmapped"
-    best_score = maximum_distance
-    shifts = range(0, len(TAG_seq) - len(max(tags, key=len)))
-
-    for shift in shifts:
-        for tag, name in tags.items():
-            score = Levenshtein.hamming(tag, TAG_seq[shift : len(tag) + shift])
-            if score == 0:
-                # Best possible match
-                return name
-            elif score <= best_score:
-                best_score = score
-                best_match = name
-                return best_match
-    return best_match
-
-
-def map_reads(
-    read1_path,
-    read2_path,
-    tags,
-    barcode_slice,
-    umi_slice,
-    indexes,
-    whitelist,
-    debug,
-    start_trim,
-    maximum_distance,
-    sliding_window,
-):
->>>>>>> ff60a07c
     """Read through R1/R2 files and generate a islice starting at a specific index.
 
     It reads both Read1 and Read2 files, creating a dict based on cell barcode.
@@ -150,36 +104,20 @@
     """
     # Initiate values
     (filename, tags, debug, maximum_distance, sliding_window) = mapping_input
-    print('Started mapping in child process {}'.format(os.getpid()))
+    print("Started mapping in child process {}".format(os.getpid()))
     results = {}
     no_match = Counter()
     n = 1
     t = time.time()
-<<<<<<< HEAD
-    
+
     # Progress info
-    with open(filename, 'r') as input_file:
+    with open(filename, "r") as input_file:
         reads = csv.reader(input_file)
         for read in reads:
             cell_barcode = read[0]
             # This change in bytes is required by umi_tools for umi correction
-            UMI = bytes(read[1], 'ascii')
+            UMI = bytes(read[1], "ascii")
             read2 = read[2]
-=======
-    with gzip.open(read1_path, "rt") as textfile1, gzip.open(
-        read2_path, "rt"
-    ) as textfile2:
-
-        # Read all 2nd lines from 4 line chunks. If first_n not None read only 4 times the given amount.
-        secondlines = islice(
-            zip(textfile1, textfile2), indexes[0] * 4 + 1, indexes[1] * 4 + 1, 4
-        )
-        for read1, read2 in secondlines:
-            read1 = read1.strip()
-            read2 = read2.strip()
-
-            # Progress info
->>>>>>> ff60a07c
             if n % 1000000 == 0:
                 print(
                     "Processed 1,000,000 reads in {}. Total "
@@ -190,87 +128,43 @@
                 sys.stdout.flush()
                 t = time.time()
 
-<<<<<<< HEAD
-
             if cell_barcode not in results:
                 results[cell_barcode] = defaultdict(Counter)
-            
-            if(sliding_window):
+
+            if sliding_window:
                 best_match = find_best_match_shift(read2, tags)
             else:
                 best_match = find_best_match(read2, tags, maximum_distance)
-            
+
             results[cell_barcode][best_match][UMI] += 1
-            
-            if(best_match == 'unmapped'):
-                no_match[read2] += 1 
-            
+
+            if best_match == "unmapped":
+                no_match[read2] += 1
+
             if debug:
                 print(
                     "cell_barcode:{0}\tUMI:{1}\tTAG_seq:{2}\n"
                     "cell barcode length:{3}\tUMI length:{4}\tTAG sequence length:{5}\n"
-                    "Best match is: {6}\n"
-                    .format(
+                    "Best match is: {6}\n".format(
                         cell_barcode,
                         UMI,
                         read2,
                         len(cell_barcode),
                         len(UMI),
                         len(read2),
-                        best_match
-=======
-            # Get cell and umi barcodes.
-            cell_barcode = read1[barcode_slice]
-            # This change in bytes is required by umi_tools for umi correction
-            UMI = bytes(read1[umi_slice], "ascii")
-            # Trim potential starting sequences
-            TAG_seq = read2[start_trim:]
-
-            if cell_barcode not in results:
-                results[cell_barcode] = defaultdict(Counter)
-
-            if sliding_window:
-                best_match = find_best_match_shift(TAG_seq, tags, maximum_distance)
-            else:
-                best_match = find_best_match(TAG_seq, tags, maximum_distance)
-
-            results[cell_barcode][best_match][UMI] += 1
-
-            if best_match == "unmapped":
-                no_match[TAG_seq] += 1
-
-            if debug:
-                print(
-                    "\nline:{0}\n"
-                    "cell_barcode:{1}\tUMI:{2}\tTAG_seq:{3}\n"
-                    "line length:{4}\tcell barcode length:{5}\tUMI length:{6}\tTAG sequence length:{7}\n"
-                    "Best match is: {8}".format(
-                        read1 + read2,
-                        cell_barcode,
-                        UMI,
-                        TAG_seq,
-                        len(read1 + read2),
-                        len(cell_barcode),
-                        len(UMI),
-                        len(TAG_seq),
                         best_match,
->>>>>>> ff60a07c
                     )
                 )
                 sys.stdout.flush()
             n += 1
-<<<<<<< HEAD
-        print("Mapping done for process {}. Processed {:,} reads".format(os.getpid(), n - 1))
+        print(
+            "Mapping done for process {}. Processed {:,} reads".format(
+                os.getpid(), n - 1
+            )
+        )
         sys.stdout.flush()
-        
-    return(results, no_match)
-=======
-    print(
-        "Mapping done for process {}. Processed {:,} reads".format(os.getpid(), n - 1)
-    )
-    sys.stdout.flush()
+
     return (results, no_match)
->>>>>>> ff60a07c
 
 
 def merge_results(parallel_results):
@@ -310,9 +204,14 @@
 
 def check_unmapped(no_match, total_reads, start_trim):
     """Check if the number of unmapped is higher than 99%"""
-    if sum(no_match.values())/total_reads > float(0.99):
-        exit("""More than 99 percent of your data is unmapped.\nPlease check that your --start_trim {} parameter is correct and that your tags file is properly formatted""".format(start_trim))
-        
+    if sum(no_match.values()) / total_reads > float(0.99):
+        exit(
+            """More than 99 percent of your data is unmapped.\nPlease check that your --start_trim {} parameter is correct and that your tags file is properly formatted""".format(
+                start_trim
+            )
+        )
+
+
 def correct_umis(umi_correction_input):
     """
     Corrects umi barcodes within same cell/tag groups.
@@ -328,15 +227,13 @@
         corrected_umis (int): How many umis have been corrected.
         aberrant_umi_count_cells (set): Set of uncorrected cells.
     """
-<<<<<<< HEAD
-
-    
-    
+
     (final_results, collapsing_threshold, max_umis) = umi_correction_input
-    print('Started umi correction in child process {} working on {} cells'.format(os.getpid(), len(final_results)))
-=======
-    print("Correcting umis")
->>>>>>> ff60a07c
+    print(
+        "Started umi correction in child process {} working on {} cells".format(
+            os.getpid(), len(final_results)
+        )
+    )
     corrected_umis = 0
     aberrant_cells = set()
     cells = final_results.keys()
@@ -354,14 +251,9 @@
                 final_results[cell_barcode][TAG] = new_res
                 corrected_umis += temp_corrected_umis
             elif n_umis > max_umis:
-<<<<<<< HEAD
                 aberrant_cells.add(cell_barcode)
-    print('Finished correcting umis in child {}'.format(os.getpid()))
-    return(final_results, corrected_umis, aberrant_cells)
-=======
-                aberrant_umi_count_cells.add(cell_barcode)
-    return (final_results, corrected_umis, aberrant_umi_count_cells)
->>>>>>> ff60a07c
+    print("Finished correcting umis in child {}".format(os.getpid()))
+    return (final_results, corrected_umis, aberrant_cells)
 
 
 def update_umi_counts(UMIclusters, cell_tag_counts):
@@ -449,13 +341,8 @@
         umis_per_cell (Counter): Counter of umis per cell after cell barcode correction
         corrected_umis (int): How many umis have been corrected.
     """
-<<<<<<< HEAD
-    print('Looking for a whitelist')
+    print("Looking for a whitelist")
     _, true_to_false = whitelist_methods.getCellWhitelist(
-=======
-    print("Looking for a whitelist")
-    cell_whitelist, true_to_false = whitelist_methods.getCellWhitelist(
->>>>>>> ff60a07c
         cell_barcode_counts=reads_per_cell,
         expect_cells=expected_cells,
         cell_number=expected_cells,
@@ -574,16 +461,10 @@
     for i, cell_barcode in enumerate(top_cells):
         for j, TAG in enumerate(final_results[cell_barcode]):
             if final_results[cell_barcode][TAG]:
-<<<<<<< HEAD
-                umi_results_matrix[ordered_tags_map[TAG]['id'],i] = len(final_results[cell_barcode][TAG])
-                read_results_matrix[ordered_tags_map[TAG]['id'],i] = sum(final_results[cell_barcode][TAG].values())
-    return(umi_results_matrix, read_results_matrix)
-=======
-                umi_results_matrix[ordered_tags_map[TAG], i] = len(
+                umi_results_matrix[ordered_tags_map[TAG]["id"], i] = len(
                     final_results[cell_barcode][TAG]
                 )
-                read_results_matrix[ordered_tags_map[TAG], i] = sum(
+                read_results_matrix[ordered_tags_map[TAG]["id"], i] = sum(
                     final_results[cell_barcode][TAG].values()
                 )
     return (umi_results_matrix, read_results_matrix)
->>>>>>> ff60a07c
