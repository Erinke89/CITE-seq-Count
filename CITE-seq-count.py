#!/usr/bin/env python3
"""
Authors: Christoph Hafemeister, Patrick Roelli
"""
import sys
import gzip
import csv
from collections import defaultdict
from collections import OrderedDict
from itertools import islice
from itertools import combinations
import pandas as pd
import time
import locale
import Levenshtein
import regex
import argparse
from argparse import RawTextHelpFormatter


def get_args():
    """
    Get args.
    """
    desc = "This script counts matching antobody tags from two fastq files."
    parser = argparse.ArgumentParser(prog='CITE Seq Count', description=desc,
                                     formatter_class=RawTextHelpFormatter)

    input_desc = "Required input files."
    inputs = parser.add_argument_group('Inputs', description=input_desc)

    inputs.add_argument('-R1', '--read1', dest='read1_path', required=True,
                        help="The path of read1 in gz format.")
    inputs.add_argument('-R2', '--read2', dest='read2_path', required=True,
                        help="The path of read2 in gz format.")
    inputs.add_argument('-t', '--tags', dest='tags', required=True,
                        help=("The path to the csv file containing the "
                              "antibody\nbarcodes as well as their respective "
                              "names.\n\nExample of an antibody barcode file "
                              "structure:\n\n"
                              "ATGCGA,First_tag_name\n"
                              "GTCATG,Second_tag_name"))

    bc_desc = ("Positions of the cellular barcodes and UMI.  If your cellular "
               "barcodes and UMI are positioned as follows:\n"
               "\tBarcodes from 1 to 16 and UMI from 17 to 26\n"
               "then this is the input you need:\n"
               "\t-cbf 1 -cbl 16 -umif 17 -umil 26")
    barcodes = parser.add_argument_group('Barcodes', description=bc_desc)

    barcodes.add_argument('-cbf', '--cell_barcode_first_base', dest='cb_first',
                          required=True, type=int,
                          help=("Postion of the first base of your cell "
                                "barcodes."))
    barcodes.add_argument('-cbl', '--cell_barcode_last_base', dest='cb_last',
                          required=True, type=int,
                          help=("Postion of the last base of your cell "
                                "barcodes."))
    barcodes.add_argument('-umif', '--umi_first_base', dest='umi_first',
                          required=True, type=int,
                          help="Postion of the first base of your UMI.")
    barcodes.add_argument('-umil', '--umi_last_base', dest='umi_last',
                          required=True, type=int,
                          help="Postion of the last base of your UMI.")

    barcodes_filtering = parser.add_mutually_exclusive_group(required=True)
    barcodes_filtering.add_argument('-cells', '--expected_cells', dest='cells',
                                    required=False, type=int,
                                    help=("Number of expected cells from your "
                                          "run."))
    whitelist_help = ("A csv file containning a whitelist of barcodes produced"
                      " by the mRNA data.\n\n\tExample:\n\tATGCTAGTGCTA\n"
                      "\tGCTAGTCAGGAT\n\tCGACTGCTAACG\n")
    barcodes_filtering.add_argument('-wl', '--whitelist', dest='whitelist',
                                    required=False, type=str,
                                    help=whitelist_help)

    filters_desc = ("Filtering for structure of antibody barcodes as well as "
                    "maximum hamming distance.")
    filters = parser.add_argument_group('filters', description=filters_desc)
    filters.add_argument('-tr', '--TAG_regex',
                        help="Only use if you know what you are doing."
                        "The regex that will be used to validate\n"
                        "an antibody barcode structure. Must be given in regex syntax."
                        "example:"
                        "\"^[ATGC]{6}[TGC][A]{6,}\"",
                        dest='tag_regex',
                        required=False,
                        type=str)
    filters.add_argument('-hd', '--hamming-distance', dest='hamming_thresh',
                         required=True, type=int,
                         help=("Maximum hamming distance allowed for antibody "
                               "barcode."))
    parser.add_argument('-n', '--first_n', required=False, type=int,
                        dest='first_n', default=None,
                        help="Select n reads to run on instead of all.")
    parser.add_argument('-o', '--output', required=True, type=str,
                        dest='outfile', help="Write result to file.")
    parser.add_argument('--debug', action='store_true',
                        help="Print extra information for debugging.")

    return parser


def parse_whitelist_csv(args):
    file = open(args.whitelist, mode='r')
    csvReader = csv.reader(file)
    length_barcodes = args.cb_last - args.cb_first + 1
    whitelist = [row[0].strip() for row in csvReader
                 if (len(row[0].strip()) == length_barcodes)]
    return set(whitelist)


def parse_tags_csv(filename):
    file = open(filename, mode='r')
    csvReader = csv.reader(file)
    odict = OrderedDict()
    for row in csvReader:
        odict[row[0]] = row[1]
    return odict

def check_tags(ab_map, maximum_dist):
    ab_barcodes = ab_map.keys()
    for a,b in combinations(ab_barcodes,2):
        if(Levenshtein.hamming(a,b)<= maximum_dist):
            sys.exit('Minimum hamming distance of TAGS barcode is less than given threshold\nPlease use a smaller distance; exiting')


def generate_regex(ab_map, args, num_polyA):
    """Generate regex based ont he provided TAGS"""
    TAGS = ab_map.keys()
    lengths = OrderedDict()
    for TAG in TAGS:
        if (len(TAG) in lengths.keys()):
            lengths[len(TAG)]['mapping'][TAG]=ab_map[TAG]
        else:
            lengths[len(TAG)]=OrderedDict()
            lengths[len(TAG)]['mapping'] = OrderedDict()
            lengths[len(TAG)]['mapping'][TAG] = ab_map[TAG]
    #If there is only one length and the user provides a regex, us the users regex
    if ((len(lengths)==1) & (args.tag_regex is not None)):
        for length in lengths.keys():
            lengths[length]['regex'] = args.tag_regex
        return(lengths)
    if((len(lengths) != 1) & (args.tag_regex is not None)):
        exit('You cannot use your own regex with tag barcodes of different lengths')
    for length in lengths.keys():
        pattern = [''] * length
        for TAG in lengths[length]['mapping'].keys():
            for position in range(0,length):
                if (TAG[position] in pattern[position]):
                    continue
                else:
                    pattern[position] += TAG[position]
        lengths[length]['regex'] = '^([{}])[A]{{{},}}'.format(']['.join(pattern), num_polyA)
    return(lengths)



def main():
    parser = get_args()
    if not sys.argv[1:]:
        parser.print_help(file=sys.stderr)
        sys.exit(2)

    # Load args
    args = parser.parse_args()
    if args.whitelist:
        whitelist = parse_whitelist_csv(args)

    # Load TAGS barcodes
    ab_map = parse_tags_csv(args.tags)
    check_tags(ab_map, args.hamming_thresh)
    #Generate regex patterns auto
    regex_patterns = generate_regex(ab_map, args, num_polyA=6)

    
    # Create a set for UMI reduction. Fast way to check if it already exists
    UMI_reduce = set()
    # Create result table
    res_table = defaultdict(lambda: defaultdict(int))

    # Set counter
    n = 0
    top_n = None
    if args.first_n:
        top_n = args.first_n * 4

    # Define slices
    barcode_length = args.cb_last - args.cb_first + 1
    umi_length = args.umi_last - args.umi_first + 1
    barcode_umi_length = barcode_length + umi_length
    barcode_slice = slice(args.cb_first - 1, args.cb_last)
    umi_slice = slice(args.umi_first - 1, args.umi_last)

    unique_lines = set()
    with gzip.open(args.read1_path, 'rt') as textfile1, \
            gzip.open(args.read2_path, 'rt') as textfile2:
        # Read all 2nd lines from 4 line chunks
        secondlines = islice(zip(textfile1, textfile2), 1, top_n, 4)
        print('loading')

        t = time.time()
        for x, y in secondlines:
            x = x.strip()
            y = y.strip()
            line = x[barcode_slice] + x[umi_slice] + y
            unique_lines.add(line)

            n += 1
            if n % 1000000 == 0:
                print("Loaded last 1,000,000 lines in {:.3} seconds. Total "
                      "lines loaded {:,} ".format(time.time()-t, n))
                t = time.time()

        print('{} lines loaded'.format(n))
        print('{:,} uniques lines loaded'.format(len(unique_lines)))

        n = 0
        for line in unique_lines:
            cell_barcode = line[0:barcode_length]
            if args.whitelist:
                if cell_barcode not in whitelist:
                    continue

            UMI = line[barcode_length:barcode_umi_length]
            TAG_seq = line[barcode_umi_length:]
            BC_UMI_TAG = cell_barcode + UMI + TAG_seq
            if args.debug:
                print("{0}\t{1}\t{2}\t{3}".format(line, cell_barcode,
                                                  UMI, TAG_seq))

            # Check if UMI + TAG already in the set
            if BC_UMI_TAG not in UMI_reduce:
                # Check structure of the TAG
                no_structure_match=True
                for length in regex_patterns.keys():
                    match = regex.search(r'(?:({})){{i<={}}}'.format(regex_patterns[length]['regex'],args.hamming_thresh), TAG_seq)
                    if args.debug:
                        print("{0}\t{1}".format(regex_patterns[length]['regex'], TAG_seq))
                        print(match)

                    if match:
                        no_structure_match=False
                        TAG_seq = match.group(0)[0:length]

                        # Increment read count
                        res_table[cell_barcode]['total_reads'] += 1

                        # Get distance from all barcodes
                        temp_res = defaultdict()
                        for key, value in regex_patterns[length]['mapping'].items():
                            temp_res[value] = Levenshtein.hamming(TAG_seq, key)

                        # Get smallest value and get respective tag_name
                        min_value = min(temp_res.values())
                        min_index = list(temp_res.values()).index(min_value)
                        best = list(temp_res.keys())[min_index]

                        # ambiguous
                        if not isinstance(min_value, int):
                            if args.debug:
                                print("{0}\t{1}\t{2}\t{3}\t{4}".format(
                                      cell_barcode, UMI, x, y, TAG_seq))

                            res_table[cell_barcode]['ambiguous'] += 1
                            continue

                        # If over threshold
                        if min_value >= args.hamming_thresh:
                            res_table[cell_barcode]['no_match'] += 1
                            continue

                        res_table[cell_barcode][best] += 1

                        # Increment bad structure
                if(no_structure_match):
                    res_table[cell_barcode]['bad_struct'] += 1

                # Add BC_UMI_TAG to set
                UMI_reduce.add(BC_UMI_TAG)

            n += 1
            if n % 1000000 == 0:
                print("Processed 1,000,000 lines in {:.4} secondes. Total "
                      "lines processed: {:,}".format(time.time()-t, n))
                t = time.time()

    print("Done counting")
    res_matrix = pd.DataFrame(res_table)
<<<<<<< HEAD
=======
    if ('total_reads' not in res_matrix.index):
        exit('No match found. Please check your regex or tags file')
>>>>>>> 0ee5a169
    #Add potential missing cells if whitelist is used
    if(args.whitelist):
        res_matrix = res_matrix.reindex(whitelist, axis=1,fill_value=0)
    res_matrix.fillna(0, inplace=True)
<<<<<<< HEAD
    if(args.cells):
        most_reads_ordered = res_matrix.sort_values(by='total_reads', ascending=False, axis=1).axes[1]
        #Being a bit more generous giving out 30% more cells than expected
=======
    if args.cells:
        most_reads_ordered = res_matrix.sort_values(by='total_reads',
                                                    ascending=False,
                                                    axis=1).columns
>>>>>>> 0ee5a169
        n_top_cells = int(args.cells + args.cells/100 * 30)
        top_Cells = most_reads_ordered[0:n_top_cells]
        res_matrix = res_matrix.loc[:, res_matrix.columns.isin(top_Cells)]

    res_matrix.to_csv(args.outfile, float_format='%.f')

if __name__ == '__main__':
    main()<|MERGE_RESOLUTION|>--- conflicted
+++ resolved
@@ -288,25 +288,16 @@
 
     print("Done counting")
     res_matrix = pd.DataFrame(res_table)
-<<<<<<< HEAD
-=======
     if ('total_reads' not in res_matrix.index):
         exit('No match found. Please check your regex or tags file')
->>>>>>> 0ee5a169
     #Add potential missing cells if whitelist is used
     if(args.whitelist):
         res_matrix = res_matrix.reindex(whitelist, axis=1,fill_value=0)
     res_matrix.fillna(0, inplace=True)
-<<<<<<< HEAD
-    if(args.cells):
-        most_reads_ordered = res_matrix.sort_values(by='total_reads', ascending=False, axis=1).axes[1]
-        #Being a bit more generous giving out 30% more cells than expected
-=======
     if args.cells:
         most_reads_ordered = res_matrix.sort_values(by='total_reads',
                                                     ascending=False,
                                                     axis=1).columns
->>>>>>> 0ee5a169
         n_top_cells = int(args.cells + args.cells/100 * 30)
         top_Cells = most_reads_ordered[0:n_top_cells]
         res_matrix = res_matrix.loc[:, res_matrix.columns.isin(top_Cells)]
